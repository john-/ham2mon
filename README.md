﻿# HAM2MON
This is a GNU Radio (GR) based SDR scanner with a Curses interface, primarily meant for monitoring amateur radio narrow-band FM modulation and air-band AM modulation.  It should work with any GrOsmoSDR source capable of at least 1 Msps.  Unlike conventional radio scanners that lock and demodulate a single channel, this SDR scanner can demodulate and record audio from N channels in parallel within the digitizing bandwidth.  The N (number of) channels is basically just limited by processor speed.  A video detailing the project may be found here:

http://youtu.be/BXptQFSV8E4

Original screenshot
![GUI screenshot](https://github.com/lordmorgul/ham2mon/blob/master/ham2mon.png)

<<<<<<< HEAD
Additional screenshots show updated screen color and channel highlighting with 
=======
Additional screenshots show updated screen color and channel highlighting with
>>>>>>> a8b83193
![GUI screenshot](https://github.com/lordmorgul/ham2mon/blob/master/ham2mon_priority_channels_inactive_noise.png)
![GUI screenshot](https://github.com/lordmorgul/ham2mon/blob/master/ham2mon_priority_channels_active.png)
![GUI screenshot](https://github.com/lordmorgul/ham2mon/blob/master/ham2mon_priority_channels_overmax.png)


## Tested with:
Recent development and tests on Python3:
- RTL-SDR v3 RTL2832 + R820T at 2 Msps (http://rtl-sdr.com)
- NooElec RTL2832 + R820T at 2 Msps (http://www.nooelec.com)
- GNU Radio 3.8.2.0 (https://github.com/gnuradio/gnuradio)
- GrOsmoSDR 0.1.4-29 (http://sdr.osmocom.org/trac/wiki/GrOsmoSDR)
- Python 3.8.6

Previous version tests:
- Ettus B200 at 16 Msps (http://www.ettus.com)
- NooElec RTL2832 + R820T at 2 Msps (http://www.nooelec.com)
- GNU Radio 3.7.10 (https://github.com/gnuradio/gnuradio)
- GrOsmoSDR 0.1.4 (http://sdr.osmocom.org/trac/wiki/GrOsmoSDR)
- Ettus UHD 3.10.0 (https://github.com/EttusResearch/uhd)

## Contributors:
lordmorgul:
- Min and max spectrum switches
- Python3 builtin functions correction for priority and lockout parsing
- Example priority and lockout files
- Spectrum bar coloration (min/threshold/max)
- Active channel tracking and coloration
- GUI adjustments in channel and receiver windows, borders and labels
- priority, lockout, and text log file name displays
- pulled logger framework from kibihrchak and revised to python3
- log file framework with enable flags (to prepare for multiple loggers implemented, text and database)
- log file timeout so active channels are indicated only every TIMEOUT seconds
<<<<<<< HEAD
- pulled long run demodulator fix to python3 version from john
- pulled gain corrections to python3 version from john
- defined max file size to save from command line option
- channel width configurable from command line option
 
john-:
- long running file end (demodulator run time limit)
- gain config corrections, available gains detected from gnuradio and other inputs ignored / not shown
=======

john:
- long running file end (pending pull into lordmorgul repo)
>>>>>>> a8b83193

kibihrchak:
- Logger branch text file log entries

ta6o:
- Initial python3 fixes for syntax

m0mik:
- Added HackRF IF/BB gain parameters
- Added 1dB shift option to threshold and gain settings

atpage:
- Fixed typos

john:
- Frequency correction option switch
- Read from I/Q file documentation
- Bits per audio sample (bps) option switch

lachesis:
- Mute switch
- Simplified TunerDemod class
- Removed 44 byte header-only files

madengr:
- Initial code
- AM demodulation
- Priority channels


## Console Operation:

Options are displayed using ./parser.py -h

The following is an example of the option switches for UHD with NBFM demodulation, although omission of any will use default values (shown below) that are optimal for the B200:

./ham2mon.py -a "uhd" -n 8 -d 0 -f 146E6 -r 4E6 -g 30 -s -60 -v 0 -t 10 -w

The following is an example of the option switches for UHD with AM demodulation, primarily meant for VHF air band reception.  Note the squelch has been lowered 10 dB to aid with weak AM detection:

./ham2mon.py -a "uhd" -n 8 -d 1 -f 135E6 -r 4E6 -g 30 -s -70 -v 0 -t 10 -w

The following is an example of the option switches for RTL2832U.  Note the sample rate, squelch, and threshold have changed to reflect the reduced (8-bit) dynamic range of the RTL dongles compared to Ettus SDRs.  In addition, these devices have poor IMD and image suppression, so strong signals may cause false demodulator locks:

./ham2mon.py -a "rtl" -n 4 -f 145E6 -r 2E6 -g 20 -s -40 -v 0 -t 30 -w

Note that sometimes default RTL kernel driver (for receiving dvb) must be disabled.  Google "rtl sdr blacklist" to read more about this issue, or just do this:

sudo rmmod dvb_usb_rtl28xxu

Example of reading from an IQ file:

./ham2mon.py -a "file=gqrx.raw,rate=8E6,repeat=false,throttle=true,freq=466E6" -r 8E6 -w

##Channel Detection Log File

For console operation, it is possible to specify the log file name, in which channel detection, and removal will be logged. The option is `--log_file=<file-name>`.

Whenever a channel appears/dissapears, new line will be written in the log file. For the line format, check `__print_channel_log__()` in `scanner.Scanner`.

Active channels are flagged as active periodically based on the active channel logging timeout.

## GUI Controls:

`t/r = Detection threshold +/- 5 dB. (T/R for +/- 1dB)`

`p/o = Spectrum upper scale +/- 5 dB`

`w/q = Spectrum lower scale +/- 5 dB`

`g/f = RF gain +/- 10 dB (G/F for +/- 1dB)`

`u/y = IF Gain +/- 10 dB (U/Y for +/- 1dB)`

`]/[ = BB Gain +/- 10 dB (}/{ for +/- 1dB)`

`s/a = Squelch +/- 1 dB`

`./, = Volume +/- 1 dB`

`k/j = RF center frequency +/- 100 kHz`

`m/n = RF center frequency +/- 1 MHz`

`v/c = RF center frequency +/- 10 MHz`

`x/z = RF center frequency +/- 100 MHz`

`0..9 = Lockout channel (must press during reception)`

`l = Clear lockouts`

`/ = Frequency entry mode (Esc to exit)`

`CTRL-C = quit`

## Help Menu

`Usage: ham2mon.py [options]`

`Options:`

`  -h, --help            show this help message and exit`

`  -a HW_ARGS, --args=HW_ARGS`
`                        Hardware args`

`  -n NUM_DEMOD, --demod=NUM_DEMOD`
`                        Number of demodulators`

`  -d TYPE_DEMOD, --demodulator=TYPE_DEMOD`
`                        Type of demodulator (0=NBFM, 1=AM)`

`  -f CENTER_FREQ, --freq=CENTER_FREQ`
`                        Hardware RF center frequency in Hz`

`  -r ASK_SAMP_RATE, --rate=ASK_SAMP_RATE`
`                        Hardware ask sample rate in sps (1E6 minimum)`

`  -g GAIN_DB, --gain=GAIN_DB`
`                        Hardware RF gain in dB`

`  -i IF_GAIN_DB, --if_gain=IF_GAIN_DB`
`                        Hardware IF gain in dB`

`  -o BB_GAIN_DB, --bb_gain=BB_GAIN_DB`
`                        Hardware BB gain in dB`

`  -s SQUELCH_DB, --squelch=SQUELCH_DB`
`                        Squelch in dB`

`  -v VOLUME_DB, --volume=VOLUME_DB`
`                        Volume in dB`

`  -t THRESHOLD_DB, --threshold=THRESHOLD_DB`
`                        Threshold in dB`

`  -w, --write           Record (write) channels to disk`

`  -l LOCKOUT_FILE_NAME, --lockout=LOCKOUT_FILE_NAME`
`                        File of EOL delimited lockout channels in Hz`

`  -p PRIORITY_FILE_NAME, --priority=PRIORITY_FILE_NAME`
`                        File of EOL delimited priority channels in Hz`

`  -L CHANNEL_LOG_FILE_NAME, --log-file=CHANNEL_LOG_FILE_NAME`
`                        File for output of channel activity (demod lock/unlock) and active channels detection`

`  -A LOG_ACTIVE_TIMEOUT, --log_active_timeout=LOG_ACTIVE_TIMEOUT`
`                        Timeout delay between marking a channel active in the log file in seconds`

`  -c FREQ_CORRECTION, --correction=FREQ_CORRECTION`
`                        Frequency correction in ppm`

`  -m, --mute-audio      Mute audio from speaker (still allows recording)`

`  -b AUDIO_BPS, --bps=AUDIO_BPS`
`                        Audio bit depth (bps)`

`  -M MAX_DB, --max_db=MAX_DB`
`                        Spectrum window maximum in dB`

`  -N MIN_DB, --min_db=MIN_DB`
`                        Spectrum window minimum in dB`
`  -k MAX_DEMOD_LENGTH, --max-demod-length=MAX_DEMOD_LENGTH`
`                        Maxumum length for a demodulation (sec)`
`  -B CHANNEL_SPACING, --channel-spacing=CHANNEL_SPACING`
`                        Channel spacing (spectrum bin size)`
`  -F MIN_FILE_SIZE, --min-file-size=MIN_FILE_SIZE`
`                        Minimum size file to save in bytes, default 0 (save all)`


## Description:
The high speed signal processing is done in GR and the logic & control in Python. There are no custom GR blocks.  The GUI is written in Curses and is meant to be lightweight.  See the video for a basic overview.  I attempted to make the program very object oriented and “Pythonic”.  Each module runs on it's own for testing purposes.

![GRC screenshot](https://github.com/madengr/ham2mon/blob/master/flow_example.png)

See the flow_example.grc for an example of the GR flow, and receiver.py for the Python coded flow.  The complex samples are grouped into a vector of length 2^n and then decimated by keeping “1 in N” vectors. The FFT is taken followed by magnitude-squared to form a power spectrum.  The FFT length is chosen, based on sample rate, to span about 3 RBW bins across a 12.5 kHz FM channel.  The spectrum vectors are then integrated and further decimated for a video average, akin to the VBW of a spectrum analyzer.  The spectrum is then probed by the Python code at ~10 Hz rate.

The demodulator blocks are put into a hierarchical GR block so multiple can be instantiated in parallel.  A frequency translating FIR filter tunes the channel, followed by two more decimating FIR filters to 12.5 kHz channel bandwidth.  For sample rates 1 Msps or greater, the total decimation for the first three stages takes the rate to 40-80 ksps.  A non-blocking power squelch silences the channel, followed by quadrature (FM) demodulation, or AGC and AM demodulation.  The audio stream is filtered to 3.5 kHz bandwidth and further decimated to 8-16 ksps.  A polyphase arbitrary resampler takes the final audio rate to a constant 8 ksps.  The audio can then be mixed with other streams, or sunk to WAV file via a blocking squelch to remove dead audio.

The scanner.py contains the control code, and may be run on on it's own non-interactively.  It instantiates the receiver.py with N demodulators and probes the average spectrum at ~10 Hz.  The spectrum is processed with estimate.py, which takes a weighted average of the spectrum bins that are above a threshold.  This weighted average does a fair job of estimating the modulated channel center to sub-kHz resolution given the RBW is several kHz.  The estimate.py returns a list of baseband channels that are rounded to the nearest 5 kHz (for NBFM band plan ambiguity).

The lockout channels are removed from the list, priority channels bumped to the front, and the list used to tune the demodulators.  The demodulators are only tuned if the channel has ceased activity from the last probe, otherwise the demodulator is held on the channel.  Files, thus time stamps, are only re-written when the demodulator has moved, therefore priority channels are only time stamped at program start.  The demodulators are parked at 0 Hz baseband when not tuned, as this provides a constant, low amplitude signal due to FM demod of LO leakage.

The ham2mon.py interfaces the scanner.py with the curses.py GUI.  The GUI provides a spectral display with adjustable scaling and detector threshold line.  The center frequency, gain, squelch, and volume can be adjusted in real time, as well as adding channel lockouts.  The hardware arguments, sample rate, number of demodulators, recording status, and lockout file are set via switches at run time.

The default settings are optimized for an Ettus B200.  The RTL dongle will require raising the squelch and adjustment of the spectrum scale and threshold.

The next iteration of this program will probably use gr-dsd to decode P25 public safety in the 800 MHz band.<|MERGE_RESOLUTION|>--- conflicted
+++ resolved
@@ -6,11 +6,7 @@
 Original screenshot
 ![GUI screenshot](https://github.com/lordmorgul/ham2mon/blob/master/ham2mon.png)
 
-<<<<<<< HEAD
 Additional screenshots show updated screen color and channel highlighting with 
-=======
-Additional screenshots show updated screen color and channel highlighting with
->>>>>>> a8b83193
 ![GUI screenshot](https://github.com/lordmorgul/ham2mon/blob/master/ham2mon_priority_channels_inactive_noise.png)
 ![GUI screenshot](https://github.com/lordmorgul/ham2mon/blob/master/ham2mon_priority_channels_active.png)
 ![GUI screenshot](https://github.com/lordmorgul/ham2mon/blob/master/ham2mon_priority_channels_overmax.png)
@@ -43,7 +39,6 @@
 - pulled logger framework from kibihrchak and revised to python3
 - log file framework with enable flags (to prepare for multiple loggers implemented, text and database)
 - log file timeout so active channels are indicated only every TIMEOUT seconds
-<<<<<<< HEAD
 - pulled long run demodulator fix to python3 version from john
 - pulled gain corrections to python3 version from john
 - defined max file size to save from command line option
@@ -52,11 +47,6 @@
 john-:
 - long running file end (demodulator run time limit)
 - gain config corrections, available gains detected from gnuradio and other inputs ignored / not shown
-=======
-
-john:
-- long running file end (pending pull into lordmorgul repo)
->>>>>>> a8b83193
 
 kibihrchak:
 - Logger branch text file log entries
@@ -153,6 +143,8 @@
 
 `CTRL-C = quit`
 
+`SHIFT-R = quit`
+
 ## Help Menu
 
 `Usage: ham2mon.py [options]`
@@ -182,8 +174,14 @@
 `  -i IF_GAIN_DB, --if_gain=IF_GAIN_DB`
 `                        Hardware IF gain in dB`
 
+`  -j IF_GAIN_DB, --lna_gain=LNA_GAIN_DB`
+`                        Hardware LNA gain in dB`
+
 `  -o BB_GAIN_DB, --bb_gain=BB_GAIN_DB`
 `                        Hardware BB gain in dB`
+
+`  -x MIX_GAIN_DB, --mix_gain=MIX_GAIN_DB`
+`                        Hardware MIX gain in dB`
 
 `  -s SQUELCH_DB, --squelch=SQUELCH_DB`
 `                        Squelch in dB`
